package fuzzing

import (
	"fmt"
	"math/big"
	"math/rand"
	"reflect"
	"strings"

	"github.com/ethereum/go-ethereum"
	"github.com/ethereum/go-ethereum/accounts/abi"
	"github.com/ethereum/go-ethereum/common"
	"github.com/ethereum/go-ethereum/core"
	coreTypes "github.com/ethereum/go-ethereum/core/types"
	"github.com/trailofbits/medusa/compilation/types"
)

// fuzzerWorker describes a single thread worker utilizing its own go-ethereum test node to run property tests against
// Fuzzer-generated transaction sequences.
type fuzzerWorker struct {
	// workerIndex describes the index of the worker spun up by the fuzzer.
	workerIndex int

	// fuzzer describes the Fuzzer instance which this worker belongs to.
	fuzzer *Fuzzer

	// testNode describes a testNode created by the fuzzerWorker to run tests against.
	testNode *testNode

	// deployedContracts describes a mapping of deployed contracts and the addresses they were deployed to.
	deployedContracts map[common.Address]types.CompiledContract

	// propertyTests describes the contract functions which represent properties to be tested.
	// These should be read-only (pure/view) functions which take no input parameters and return a boolean variable.
	// The functions return true if the property/invariant is upheld.
	propertyTests []deployedMethod

	// stateChangingMethods is a list of contract functions which are suspected of changing contract state
	// (non-read-only). Each fuzzerWorker fuzzes a sequence of transactions targeting stateChangingMethods, while
	// calling all propertyTests intermittently to verify state.
	stateChangingMethods []deployedMethod
}

// newFuzzerWorker creates a new fuzzerWorker, assigning it the provided worker index/id and associating it to the
// Fuzzer instance supplied.
// Returns the new fuzzerWorker
func newFuzzerWorker(fuzzer *Fuzzer, workerIndex int) *fuzzerWorker {
	// Create a fuzzing worker struct, referencing our parent fuzzing.
	worker := fuzzerWorker{
		workerIndex:          workerIndex,
		fuzzer:               fuzzer,
		deployedContracts:    make(map[common.Address]types.CompiledContract),
		propertyTests:        make([]deployedMethod, 0),
		stateChangingMethods: make([]deployedMethod, 0),
	}
	return &worker
}

// metrics returns the FuzzerMetrics for the fuzzing campaign.
func (fw *fuzzerWorker) metrics() *FuzzerMetrics {
	return fw.fuzzer.metrics
}

// workerMetrics returns the fuzzerWorkerMetrics for this specific worker.
func (fw *fuzzerWorker) workerMetrics() *fuzzerWorkerMetrics {
	return &fw.fuzzer.metrics.workerMetrics[fw.workerIndex]
}

// IsPropertyTest check whether the method is a property test
func (fw *fuzzerWorker) IsPropertyTest(method abi.Method) bool {
	// loop through all enabled prefixes to find a match
	for _, prefix := range fw.fuzzer.config.Fuzzing.TestPrefixes {
		if strings.HasPrefix(method.Name, prefix) {
			if len(method.Inputs) == 0 && len(method.Outputs) == 1 && method.Outputs[0].Type.T == abi.BoolTy {
				return true
			}
		}
	}
	return false
}

// registerDeployedContract registers an address with a compiled contract descriptor for it to be tracked by the
// fuzzerWorker, both as methods of changing state and for properties to assert.
func (fw *fuzzerWorker) registerDeployedContract(deployedAddress common.Address, contract types.CompiledContract) {
	// Set our deployed contract address in our deployed contract lookup, so we can reference it later.
	fw.deployedContracts[deployedAddress] = contract

	// If we deployed the contract, also enumerate property tests and state changing methods.
	for _, method := range contract.Abi.Methods {
		if method.IsConstant() {
			// Check if this is a property test and add it to our list if so.
			if fw.IsPropertyTest(method) {
				fw.propertyTests = append(fw.propertyTests, deployedMethod{address: deployedAddress, contract: contract, method: method})
			}
			continue
		}
		// Any non-constant method should be tracked as a state changing method.
		fw.stateChangingMethods = append(fw.stateChangingMethods, deployedMethod{address: deployedAddress, contract: contract, method: method})
	}
}

// deployAndRegisterCompiledContracts deploys all contracts in the parent Fuzzer.compilations to a test node and
// registers their addresses to be tracked by the fuzzerWorker.
// Returns an error if one is encountered.
func (fw *fuzzerWorker) deployAndRegisterCompiledContracts() error {
	// Loop for each contract in each compilation and deploy it to the test node.
	for _, comp := range fw.fuzzer.compilations {
		for _, source := range comp.Sources {
			for _, contract := range source.Contracts {
				// If the contract has no constructor args, deploy it. Only these contracts are supported for now.
				if len(contract.Abi.Constructor.Inputs) == 0 {
					// TODO: Determine if we should use random accounts to deploy each contract, the same, or
					//  user-specified, instead of `accounts[0]`.
					deployedAddress, err := fw.testNode.DeployContract(contract, fw.fuzzer.accounts[0].key)
					if err != nil {
						return err
					}

					// Ensure our worker tracks the deployed contract and any property tests
					fw.registerDeployedContract(deployedAddress, contract)
				}
			}
		}
	}

	return nil
}

// checkViolatedPropertyTests executes all property tests in deployed contracts in this fuzzerWorker's testNode.
// Returns deployedMethod references for all failed property test results.
func (fw *fuzzerWorker) checkViolatedPropertyTests() []deployedMethod {
	// Create a list of violated properties
	violatedProperties := make([]deployedMethod, 0)

	// Loop through all property tests methods
	for _, propertyTest := range fw.propertyTests {
		// Generate our ABI input data for the call (just the method ID, no args)
		data, err := propertyTest.contract.Abi.Pack(propertyTest.method.Name)
		if err != nil {
			panic(err)
		}

		// Call the underlying contract
		// TODO: Determine if we should use `accounts[0]` or have a separate funded account for the assertions.
		res, err := fw.testNode.CallContract(ethereum.CallMsg{
			From:      fw.fuzzer.accounts[0].address,
			To:        &propertyTest.address,
			Gas:       fw.testNode.pendingBlock.GasLimit(),
			GasFeeCap: big.NewInt(1e14), // maxgascost = 2.1ether
			GasTipCap: big.NewInt(1),
			Value:     big.NewInt(0), // the remaining balance for fee is 2.1ether
			Data:      data,
		})

		// If we have an error calling an invariant method, we should panic as we never want this to fail.
		if err != nil {
			panic(err)
		}

		// Verify the execution did not revert
		if !res.Failed() {
			// Decode our ABI outputs
			retVals, err := propertyTest.method.Outputs.Unpack(res.Return())

			// We should not have an issue decoding ABI
			if err != nil {
				panic(err)
			}

			// We should have one return value.
			if len(retVals) != 1 {
				panic(fmt.Sprintf("unexpected number of return values in property '%s'", propertyTest.method.Name))
			}

			// The one return value should be a bool
			bl, ok := retVals[0].(bool)
			if !ok {
				panic(fmt.Sprintf("could not obtain bool from first ABI output element in property '%s'", propertyTest.method.Name))
			}

			// If we returned true, our property test upheld, so we can continue to the next.
			if bl {
				continue
			}

			// Handle `false` property assertion result
			violatedProperties = append(violatedProperties, propertyTest)
			continue
		}

		// Handle revert/failed tx result
		violatedProperties = append(violatedProperties, propertyTest)
		continue
	}

	// Return our violated properties.
	return violatedProperties
}

// generateFuzzedAbiValue generates a value of the provided abi.Type.
// Returns the generated value.
func (fw *fuzzerWorker) generateFuzzedAbiValue(inputType *abi.Type) interface{} {
	//
	if inputType.T == abi.AddressTy {
		return fw.fuzzer.generator.GenerateAddress()
	} else if inputType.T == abi.UintTy {
		if inputType.Size == 64 {
			return fw.fuzzer.generator.GenerateInteger(false, inputType.Size).Uint64()
		} else if inputType.Size == 32 {
			return uint32(fw.fuzzer.generator.GenerateInteger(false, inputType.Size).Uint64())
		} else if inputType.Size == 16 {
			return uint16(fw.fuzzer.generator.GenerateInteger(false, inputType.Size).Uint64())
		} else if inputType.Size == 8 {
			return uint8(fw.fuzzer.generator.GenerateInteger(false, inputType.Size).Uint64())
		} else {
			return fw.fuzzer.generator.GenerateInteger(false, inputType.Size)
		}
	} else if inputType.T == abi.IntTy {
		if inputType.Size == 64 {
			return fw.fuzzer.generator.GenerateInteger(true, inputType.Size).Int64()
		} else if inputType.Size == 32 {
			return int32(fw.fuzzer.generator.GenerateInteger(true, inputType.Size).Int64())
		} else if inputType.Size == 16 {
			return int16(fw.fuzzer.generator.GenerateInteger(true, inputType.Size).Int64())
		} else if inputType.Size == 8 {
			return int8(fw.fuzzer.generator.GenerateInteger(true, inputType.Size).Int64())
		} else {
			return fw.fuzzer.generator.GenerateInteger(true, inputType.Size)
		}
	} else if inputType.T == abi.BoolTy {
		return fw.fuzzer.generator.GenerateBool()
	} else if inputType.T == abi.StringTy {
		return fw.fuzzer.generator.GenerateString()
	} else if inputType.T == abi.BytesTy {
		return fw.fuzzer.generator.GenerateBytes()
	} else if inputType.T == abi.FixedBytesTy {
		// This needs to be an array type, not a slice. But arrays can't be dynamically defined without reflection.
		// We opt to keep our API for generators simple, creating the array here and copying elements from a slice.
		array := reflect.Indirect(reflect.New(inputType.GetType()))
		bytes := reflect.ValueOf(fw.fuzzer.generator.GenerateFixedBytes(inputType.Size))
		for i := 0; i < array.Len(); i++ {
			array.Index(i).Set(bytes.Index(i))
		}
		return array.Interface()
	} else if inputType.T == abi.ArrayTy {
		// Read notes for fixed bytes to understand the need to create this array through reflection.
		array := reflect.Indirect(reflect.New(inputType.GetType()))
		for i := 0; i < array.Len(); i++ {
			array.Index(i).Set(reflect.ValueOf(fw.generateFuzzedAbiValue(inputType.Elem)))
		}
		return array.Interface()
	} else if inputType.T == abi.SliceTy {
		// Dynamic sized arrays are represented as slices.
		sliceSize := fw.fuzzer.generator.GenerateArrayLength()
		slice := reflect.MakeSlice(inputType.GetType(), sliceSize, sliceSize)
		for i := 0; i < slice.Len(); i++ {
			slice.Index(i).Set(reflect.ValueOf(fw.generateFuzzedAbiValue(inputType.Elem)))
		}
		return slice.Interface()
	} else if inputType.T == abi.TupleTy {
		// Tuples are used to represent structs. For go-ethereum's ABI provider, we're intended to supply matching
		// struct implementations, so we create and populate them through reflection.
		st := reflect.Indirect(reflect.New(inputType.GetType()))
		for i := 0; i < len(inputType.TupleElems); i++ {
			st.Field(i).Set(reflect.ValueOf(fw.generateFuzzedAbiValue(inputType.TupleElems[i])))
		}
		return st.Interface()
	}

	// Unexpected types will result in a panic as we should support these values as soon as possible:
	// - Mappings cannot be used in public/external methods and must reference storage, so we shouldn't ever
	//	 see cases of it unless Solidity was updated in the future.
	// - FixedPoint types are currently unsupported.
	panic(fmt.Sprintf("attempt to generate function argument of unsupported type: '%s'", inputType.String()))
}

// generateFuzzedTx generates a new transaction and determines which fuzzerAccount should send it on this fuzzerWorker's
// testNode.
// Returns the transaction and a fuzzerAccount intended to be the sender, or an error if one was encountered.
func (fw *fuzzerWorker) generateFuzzedTx() (*txSequenceElement, error) {
	// Verify we have state changing methods to call
	if len(fw.stateChangingMethods) == 0 {
		return nil, fmt.Errorf("cannot generate fuzzed tx as there are no state changing methods to call")
	}

	// Select a random method and sender
	// TODO: Determine if we should bias towards certain senders
	selectedMethod := &fw.stateChangingMethods[rand.Intn(len(fw.stateChangingMethods))]
	selectedSender := &fw.fuzzer.accounts[rand.Intn(len(fw.fuzzer.accounts))]

	// Generate fuzzed parameters for the function call
	args := make([]interface{}, len(selectedMethod.method.Inputs))
	for i := 0; i < len(args); i++ {
		// Create our fuzzed parameters.
		input := selectedMethod.method.Inputs[i]
		args[i] = fw.generateFuzzedAbiValue(&input.Type)
	}

	// Encode our parameters.
	data, err := selectedMethod.contract.Abi.Pack(selectedMethod.method.Name, args...)
	if err != nil {
		panic("could not generate tx due to error: " + err.Error())
	}

	// Create a new transaction and return it
	// If this is a payable function, generate value to send
	var value *big.Int
	value = big.NewInt(0)
	if selectedMethod.method.StateMutability == "payable" {
		value = fw.fuzzer.generator.GenerateInteger(false, 64)
	}

	tx := &coreTypes.LegacyTx{
		Nonce:    0,
		GasPrice: big.NewInt(0),
		Gas:      0,
		To:       &selectedMethod.address,
<<<<<<< HEAD
		Value:    big.NewInt(0),
=======
		Value:    value,
>>>>>>> 9a0f0b0d
		Data:     data,
	}

	// Return our transaction sequence element.
	return newTxSequenceElement(tx, selectedSender), nil
}

// testTxSequence tests a transaction sequence and checks if it violates any known property tests. If any element of
// the provided transaction sequence array is nil, a new transaction will be generated in its place. Thus, this method
// can be used to check a pre-defined sequence, or to generate and check one of a provided length.
// Returns the length of the transaction sequence tested, the violated property test methods, or any error if one
// occurs.
func (fw *fuzzerWorker) testTxSequence(txSequence []*txSequenceElement) (int, []deployedMethod, error) {
	// After testing the sequence, we'll want to rollback changes and panic if we encounter an error, as it might
	// mean our testing state is compromised.
	defer func() {
		if err := fw.testNode.RevertUncommittedChanges(); err != nil {
			panic(err.Error())
		}
	}()

	// Loop for each transaction to execute
	for i := 0; i < len(txSequence); i++ {
		// If the transaction sequence element is nil, generate a new fuzzed tx in its place.
		var err error
		if txSequence[i] == nil {
			txSequence[i], err = fw.generateFuzzedTx()
			if err != nil {
				return i, nil, err
			}
		}

		// Obtain our transaction information
		txInfo := txSequence[i]

		// Send our transaction
		_, _, err = fw.testNode.SignAndSendLegacyTransaction(txInfo.tx, txInfo.sender.key, true)
		if err != nil {
			return i, nil, err
		}

		// Record any violated property tests.
		violatedPropertyTests := fw.checkViolatedPropertyTests()

		// Check if we have any violated property tests.
		if len(violatedPropertyTests) > 0 {
			// We have violated properties, return the tx sequence length needed to cause the issue, as well as the
			// violated tests.
			return i + 1, violatedPropertyTests, nil
		}
	}

	// Return the amount of txs we tested and no violated properties or errors.
	return len(txSequence), nil, nil
}

// shrinkTxSequence takes a provided transaction sequence and attempts to shrink it by looking for redundant
// transactions in the sequence which can be removed while maintaining the same property test violations.
// Returns a transaction sequence that was optimized to include as little transactions as possible to trigger the
// expected number of property test violations, or returns an error if one occurs.
func (fw *fuzzerWorker) shrinkTxSequence(txSequence []*txSequenceElement, expectedFailures int) ([]*txSequenceElement, error) {
	// Define another slice to store our tx sequence
	optimizedSequence := txSequence
	for i := 0; i < len(optimizedSequence); {
		// Recreate our sequence without the item at this index
		testSeq := make([]*txSequenceElement, 0)
		testSeq = append(testSeq, optimizedSequence[:i]...)
		testSeq = append(testSeq, optimizedSequence[i+1:]...)

		// Test this shrunk sequence
		txsTested, violatedPropertyTests, err := fw.testTxSequence(testSeq)
		if err != nil {
			return nil, err
		}

		// If we violated the expected amount of properties, we can continue to the next iteration to try and remove
		// the element at this index again.
		if len(violatedPropertyTests) == expectedFailures {
			// Set the sequence to this one as it holds our violated properties, then continue to trying to remove
			// at this index again since the item at that index will now be new.
			optimizedSequence = testSeq[:txsTested]
			continue
		}

		// We didn't remove an item at this index, so we'll iterate to the next one.
		i++
	}
	return optimizedSequence, nil
}

// run sets up a testNode and begins executing fuzzed transaction calls and asserting properties are upheld.
// This runs until Fuzzer.ctx cancels the operation.
// Returns a boolean indicating whether Fuzzer.ctx has indicated we cancel the operation, and an error if one occurred.
func (fw *fuzzerWorker) run() (bool, error) {
	// Create our genesis allocations.
	// NOTE: Sharing GenesisAlloc between nodes will result in some accounts not being funded for some reason.
	genesisAlloc := make(core.GenesisAlloc)

	// Fund all of our users in the genesis block
	initBalance := new(big.Int).Div(abi.MaxInt256, big.NewInt(2)) // TODO: make this configurable
	for i := 0; i < len(fw.fuzzer.accounts); i++ {
		genesisAlloc[fw.fuzzer.accounts[i].address] = core.GenesisAccount{
			Balance: initBalance,
		}
	}

	// Create a test node
	var err error
	fw.testNode, err = newTestNode(genesisAlloc)
	if err != nil {
		return false, err
	}

	// When exiting this function, stop the test node
	defer fw.testNode.Stop()

	// Increase our generation metric as we successfully generated a test node
	fw.workerMetrics().workerStartupCount++

	// Deploy and track all compiled contracts
	err = fw.deployAndRegisterCompiledContracts()
	if err != nil {
		return false, err
	}

	// Enter the main fuzzing loop, restricting our memory database size based on our config variable.
	// When the limit is reached, we exit this method gracefully, which will cause the fuzzing to recreate
	// this worker with a fresh memory database.
	for fw.testNode.MemoryDatabaseEntryCount() <= fw.fuzzer.config.Fuzzing.WorkerDatabaseEntryLimit {
		// If our context signalled to close the operation, exit our testing loop accordingly, otherwise continue.
		select {
		case <-fw.fuzzer.ctx.Done():
			return true, nil
		default:
			break // no signal to exit, break out of select to continue processing
		}

		// Define our transaction sequence slice to populate.
		txSequence := make([]*txSequenceElement, fw.fuzzer.config.Fuzzing.MaxTxSequenceLength)

		// Test a newly generated transaction sequence (nil entries in the slice result in generated txs)
		txsTested, violatedPropertyTests, err := fw.testTxSequence(txSequence)
		if err != nil {
			return false, err
		}

		// Update our metrics
		fw.workerMetrics().transactionsTested += uint64(txsTested)
		fw.workerMetrics().sequencesTested++
		newCoverageMaps := fw.testNode.tracer.CoverageMaps()
		if newCoverageMaps != nil {
			coverageUpdated, err := fw.metrics().coverageMaps.Update(newCoverageMaps)
			if err != nil {
				return false, err
			}

			// TODO: New coverage was achieved
			_ = coverageUpdated
		}

		// Check if we have violated properties
		if len(violatedPropertyTests) > 0 {
			// We'll want to shrink our tx sequence to remove unneeded txs from our tx list.
			txSequence, err = fw.shrinkTxSequence(txSequence[:txsTested], len(violatedPropertyTests))
			if err != nil {
				return false, err
			}

			// Create our struct to track tx sequence information for our failed test.
			txInfoSeq := make([]FuzzerResultFailedTestTx, len(txSequence))
			for x := 0; x < len(txInfoSeq); x++ {
				contract := fw.deployedContracts[*txSequence[x].tx.To]
				txInfoSeq[x] = *NewFuzzerResultFailedTestTx(&contract, txSequence[x].tx)
			}
			fw.fuzzer.results.addFailedTest(NewFuzzerResultFailedTest(txInfoSeq, violatedPropertyTests))

			// TODO: For now we'll stop our fuzzer and print our results, but we should add a toggle to allow
			//  for continued execution to find more property violations.
			fmt.Printf("%s\n", fw.fuzzer.results.GetFailedTests()[0].String())
			fw.fuzzer.Stop()
		}
	}

	// We have not cancelled fuzzing operations, but this worker exited, signalling for it to be regenerated.
	return false, nil
}<|MERGE_RESOLUTION|>--- conflicted
+++ resolved
@@ -315,11 +315,7 @@
 		GasPrice: big.NewInt(0),
 		Gas:      0,
 		To:       &selectedMethod.address,
-<<<<<<< HEAD
-		Value:    big.NewInt(0),
-=======
 		Value:    value,
->>>>>>> 9a0f0b0d
 		Data:     data,
 	}
 
